///////////////////////////////////////////////////////////////////////////////
// The roscpp package provides a c++ implementation for ROS.
//
// Copyright (C) 2008, Morgan Quigley
//
// Redistribution and use in source and binary forms, with or without
// modification, are permitted provided that the following conditions are met:
//   * Redistributions of source code must retain the above copyright notice,
//     this list of conditions and the following disclaimer.
//   * Redistributions in binary form must reproduce the above copyright
//     notice, this list of conditions and the following disclaimer in the
//     documentation and/or other materials provided with the distribution.
//   * Neither the name of Stanford University nor the names of its
//     contributors may be used to endorse or promote products derived from
//     this software without specific prior written permission.
//
// THIS SOFTWARE IS PROVIDED BY THE COPYRIGHT HOLDERS AND CONTRIBUTORS "AS IS"
// AND ANY EXPRESS OR IMPLIED WARRANTIES, INCLUDING, BUT NOT LIMITED TO, THE
// IMPLIED WARRANTIES OF MERCHANTABILITY AND FITNESS FOR A PARTICULAR PURPOSE
// ARE DISCLAIMED. IN NO EVENT SHALL THE COPYRIGHT OWNER OR CONTRIBUTORS BE
// LIABLE FOR ANY DIRECT, INDIRECT, INCIDENTAL, SPECIAL, EXEMPLARY, OR
// CONSEQUENTIAL DAMAGES (INCLUDING, BUT NOT LIMITED TO, PROCUREMENT OF
// SUBSTITUTE GOODS OR SERVICES; LOSS OF USE, DATA, OR PROFITS; OR BUSINESS
// INTERRUPTION) HOWEVER CAUSED AND ON ANY THEORY OF LIABILITY, WHETHER IN
// CONTRACT, STRICT LIABILITY, OR TORT (INCLUDING NEGLIGENCE OR OTHERWISE)
// ARISING IN ANY WAY OUT OF THE USE OF THIS SOFTWARE, EVEN IF ADVISED OF THE
// POSSIBILITY OF SUCH DAMAGE.
//////////////////////////////////////////////////////////////////////////////

#include <string>
#include <sstream>
#include <vector>
#include <list>
#include <set>
#include <cstdio>
#include <cerrno>
#include <cassert>
#include <stdexcept>
#include <libgen.h> // for dirname(3)
#include <sys/stat.h>
#include <sys/types.h>
#include <sys/param.h>
#include <cstdlib>
#include <cstring>
#include <stdint.h>
#include "msgspec.h"
#include "utils.h"

using namespace std;

// TODO: migrate this into msg_spec
static bool is_integer(const string &type);
static bool is_float(const string &type);
static bool is_bool(const string& type);
static bool is_time(const string& type);
static bool is_string(const string& type);

string lisp_primitive_type (const string& type)
{
  if ((type == "int8") || (type == "uint8") || (type=="int16") || (type=="uint16"))
    return string("fixnum");
  else if (is_integer(type)) 
    return string("integer");
  else if (is_bool(type))
    return string("boolean");
  else if (is_float(type))
    return string("float");
  else if (is_time(type))
    return string("real");
  else if (is_string(type))
    return string("string");
  else return string("unknown");
}

void write_depfile( const char *filename, const set<string> &deps );
set<string> &read_depfile( const char *filename, set<string> &deps );

list<string> g_accessors;

class msg_var
{
public:
  string name;
  msg_spec *parent;
  msg_var(const string &_name, msg_spec *_parent)
  : name(_name), parent(_parent) { }
  virtual ~msg_var() { }
  virtual string cpp_decl() = 0;
  virtual string length_expr() = 0;
  virtual bool is_fixed_length() = 0;
  virtual vector<string> cpp_ctor_clauses() = 0;
  virtual vector<string> cpp_copy_ctor_initializers() = 0;
  virtual string cpp_copy_ctor_code() = 0;
  virtual string cpp_assign_code() = 0;
  virtual string cpp_dtor_code() = 0;
  virtual string helper_funcs() = 0;
  virtual string serialization_code() = 0;
  virtual string deserialization_code() = 0;
  virtual string cpp_type_name() = 0;
  virtual vector<msg_spec *> cpp_types(vector<msg_spec *>) = 0;
  virtual string equals(const string &prefix, int indent = 0) = 0;
  virtual string test_populate(const string &prefix, int indent = 0) = 0;
};


class var_complex : public msg_var
{
public:
  string type_spec_str, pkg_path, package;
  msg_spec *type_spec;
  var_complex(const string &_type, const string &_name, msg_spec *_parent)
  : msg_var(_name, _parent), type_spec(NULL)
  {
    package = parent->package;
    vector<string> type_vec;
    string_split(_type, type_vec, "/");
    string spec_name;
    if (type_vec.size() >= 2)
    {
      package = type_vec[0];
      spec_name = type_vec[1];
    }
    else
      spec_name = type_vec[0];
    string spec_file = spec_name + string(".msg");
    if (spec_name == "Header")
      package = "roslib";
    if(_parent->is_root && !rospack_check_dep(g_pkg, package))
    {
      printf("Error: you're using package %s in a message/service, but you don't "
             "declare a dependency on that package.  Please add the missing "
             "dependency to your manifest.xml.\n", package.c_str());
      exit(13);
    }
    pkg_path = rospack_find(package);
    if (pkg_path.length() == 0)
    {
      printf("Error: couldn't find package %s which was referenced in the "
             "message.\n", package.c_str());
      exit(13);
    }
    spec_file = pkg_path + string("/msg/") + spec_file;
    //printf("spec file = [%s]\n", spec_file.c_str());
    type_spec_str = package + string(":") + spec_name;
    try
    {
      type_spec = new msg_spec(spec_file, package, spec_name, pkg_path);
    }
    catch(std::runtime_error err)
    {
      printf("Error: \"%s\" is neither a primitive type, nor a derived "
             "type that I can find.\n", spec_name.c_str());
      exit(13);
    }
    type_spec->class_name = package + string("::") + spec_name;
  }
  virtual string cpp_decl()
  {
    //return string("  ") + cpp_type_name() + string(" ") + name + string(";\n");
    string decl = string("(") + name +
      string("\n    :reader ") + name + string("-val") +
      string("\n    :initarg :") + name +
<<<<<<< HEAD
      string("\n    :type <") + type_spec->spec_name.c_str() +
=======
      string("\n    :type ") + package + string("-msg:<") + type_spec->spec_name.c_str() +
>>>>>>> 0145db4e
            //string("\n    :initform NIL)");
      string(">\n    :initform (make-instance '") + package +
      string("-msg:<") + type_spec->spec_name + string(">))");

    string export_decl = name + string("-val");
    for(unsigned int i=0;i<export_decl.size();i++)
      export_decl[i] = toupper(export_decl[i]);
    g_accessors.push_back(export_decl);
    return(decl);
  }
  virtual string test_populate(const string &prefix, int indent = 0)
  {
    return type_spec->test_populate(prefix + string(".") + name, indent);
  }
  virtual string cpp_type_name() { return type_spec->class_name; }
  virtual string equals(const string &prefix, int indent = 0)
  {
    if (prefix.length())
      return type_spec->equals(prefix + string(".") + name, indent);
    else
      return type_spec->equals(name, indent);
  }
  virtual string length_expr()
  {
    /*
    if (is_fixed_length())
      return type_spec->class_name +
             string("::serializationLength()");
    else
      */
      //return name + string(".serializationLength()");
    return string("(serialization-length ") + name + string(")");
  }
  virtual bool is_fixed_length()
  {
    return type_spec->is_fixed_length();
  }
  virtual vector<string> cpp_ctor_clauses() { return vector<string>(); }
  virtual vector<string> cpp_copy_ctor_initializers()
  {
    vector<string> v;
    v.push_back(name + string("(copy.") + name + string(")"));
    return v;
  }
  virtual string cpp_copy_ctor_code() { return string(); }
  virtual string cpp_assign_code()
  {
    return string("    ") + name + string(" = copy.") + name + string(";\n");
  }
  virtual string cpp_dtor_code() { return string(); }
  virtual string helper_funcs() { return string(); }
  virtual string serialization_code()
  {
    //return string("    write_ptr = ") + name +
           //string(".serialize(write_ptr);\n");
    return string("(serialize ") + name + string(" ostream)");
  }
  virtual string deserialization_code()
  {
    //return string("    read_ptr = ") + name +
           //string(".deserialize(read_ptr);\n");
    return string("(deserialize ") + name + string(" istream)");
  }
  virtual vector<msg_spec *> cpp_types(vector<msg_spec *> v)
  {
    vector<msg_spec *> types = type_spec->cpp_types(v);
    bool found = false;
    for (vector<msg_spec *>::iterator i = types.begin();
         !found && i != types.end(); ++i)
    {
      if ((*i)->spec_file == type_spec->spec_file)
        found = true;
    }
    if (!found)
      types.push_back(type_spec);
    return types;
  }
};

class var_array : public msg_var
{
public:
  string eletype;
  string lisp_eletype;
  int len;
  msg_var *ele_var;
  var_array(const string &_type, const string &_name, msg_spec *_parent)
  : msg_var(_name, _parent), len(0)
  {
    string::size_type open_bracket  = _type.find("[");
    string::size_type close_bracket = _type.find("]");
    eletype = _type.substr(0, open_bracket);

    lisp_eletype = eletype + ">";
    string::size_type slash = lisp_eletype.find("/");
    if (slash==string::npos) {
      lisp_eletype = "<" + lisp_eletype;
    }
    else {
      lisp_eletype.replace(slash, 1, "-msg:<");
    }

    if (close_bracket > open_bracket + 1)
    {
      string len_str = _type.substr(open_bracket+1,
                                    close_bracket - open_bracket - 1);
      len = atoi(len_str.c_str()); // todo: verify this string is all digits
    }
    ele_var = parent->make_var(eletype, "dummy");
  }
  virtual string cpp_decl()
  {
    /*
    const uint32_t CODE_LEN = 4096;
    char code[CODE_LEN];
    if (len)
      snprintf(code, CODE_LEN, "  %s %s[%d];\n",
               ele_var->cpp_type_name().c_str(), name.c_str(), len);
    else
      snprintf(code, CODE_LEN, "  %s *%s;\n" \
               "  uint32_t %s_size, %s_alloc_size;\n",
               ele_var->cpp_type_name().c_str(), name.c_str(),
               name.c_str(), name.c_str());
    return string(code);
    */
    ostringstream code;
    code << "(" << name << "\n    :reader " << name << string("-val");
    code << "\n    :initarg :" << name;
    
    string vector_eletype = lisp_primitive_type(eletype);
    if (vector_eletype == "unknown")
      vector_eletype = lisp_eletype;

    code << "\n    :type (vector " << vector_eletype <<
      ")\n   :initform (make-array " << len << " :element-type '" << vector_eletype
         << " :initial-element ";
    if (is_integer(eletype) || is_time(eletype))
      code << "0";
    else if (is_float(eletype))
      code << "0.0";
    else if (is_bool(eletype))
      code << "nil";
    else if (is_string(eletype))
      code << "\"\"";
    else
      code << "(make-instance '" << lisp_eletype << ")";

    code << "))";
      
    
    string export_decl = name + string("-val");
    for(unsigned int i=0;i<export_decl.size();i++)
      export_decl[i] = toupper(export_decl[i]);
    g_accessors.push_back(export_decl);
    return(code.str());
  }
  virtual string test_populate(const string &prefix, int indent = 0)
  {
    ostringstream code, iter_name_stream;
    string indent_str;
    for (int i = 0; i < indent; i++)
      indent_str += " ";
    iter_name_stream << name << indent << "_idx";
    string iter_name = iter_name_stream.str();
    if (len)
      code << indent_str << "  for (int " << iter_name << " = 0; "
           << iter_name << " < " << len << "; "
           << iter_name << "++)\n";
    else
    {
      code << indent_str << "  if (rand() % 2 != 0)\n";
      code << indent_str << "    " << prefix << ".set_" << name << "_size(rand() % 10000);\n";
      code << indent_str << "  for (int " << iter_name << " = 0; "
           << iter_name << " < " << prefix << "." << name << "_size; "
           << iter_name << "++)\n";
    }
    ele_var->name = name + string("[") + iter_name + string("]");
    code << indent_str << "  {\n";
    code << indent_str << ele_var->test_populate(prefix, indent+2);
    code << indent_str << "  }\n";
    return code.str();
  }
  virtual string equals(const string &prefix, int indent = 0)
  {
    ostringstream code, iter_name_stream;
    iter_name_stream << name << indent << "_idx";
    string iter_name = iter_name_stream.str();
    string indent_str;
    for (int i = 0; i < indent; i++)
      indent_str += " ";
    if (len)
      code << indent_str << "  for (int " << iter_name << " = 0; "
           << iter_name  << " < " << len << "; " << iter_name << "++)\n";
    else
      code << indent_str << "  for (int " << iter_name << " = 0; "
           << iter_name  << " < a." <<
              (prefix.length() ? prefix + string(".") : "") << name << "_size; "
           << iter_name << "++)\n";
    ele_var->name = name + string("[") + iter_name + string("]");
    code << indent_str << "  {\n";
    code << indent_str << ele_var->equals(prefix, indent+2);
    code << indent_str << "  }\n";
    return code.str();
  }
  virtual string cpp_type_name()
  {
    return ele_var->cpp_type_name() + " *";
  }
  virtual vector<string> cpp_ctor_clauses()
  {
    vector<string> v;
    if (!len)
    {
      v.push_back(name + string("(NULL)"));
      v.push_back(name + string("_size(0)"));
      v.push_back(name + string("_alloc_size(0)"));
    }
    return v;
  }
  virtual vector<string> cpp_copy_ctor_initializers()
  {
    vector<string> v;
    if (!len)
    {
      v.push_back(name + string("(NULL)"));
      v.push_back(name + string("_size(0)"));
      v.push_back(name + string("_alloc_size(0)"));
    }
    return v;
  }
  virtual string cpp_copy_ctor_code()
  {
    ostringstream code;
    if (!len)
    {
      code << "    set_" << name << "_size(copy." << name << "_size);\n";
      code << "    for (size_t i = 0; i < " << name << "_size; i++)\n";
    }
    else
      code << "    for (size_t i = 0; i < " << len << "; i++)\n";
    code << "      " << name << "[i] = copy." << name << "[i];\n";
    return code.str();
  }
  virtual string cpp_assign_code()
  {
    return cpp_copy_ctor_code();
  }
  virtual string cpp_dtor_code()
  {
    ostringstream code;
    if (!len)
    {
      code << "    " << name << "_size = " << name << "_alloc_size = 0;\n"
           << "    if (" << name << ")\n"
           << "    {\n"
           << "      delete[] " << name << ";\n"
           << "      " << name << " = NULL;\n"
           << "    }\n";
    }
    return code.str();
  }
  virtual string length_expr()
  {
    uint32_t CODE_LEN = 4096;
    char code[CODE_LEN];
      //ele_var->name = name + string("[0]");
      ele_var->name = string("ele");
      //snprintf(code, CODE_LEN, "%s + (%s_size ? %s_size * %s : 0)",
               //(len ? "0" : "4"), name.c_str(), name.c_str(),
               //ele_var->length_expr().c_str());
      snprintf(code, CODE_LEN, "%s (reduce #'+ %s :key #'(lambda (ele) (declare (ignorable ele)) (+ %s)))",
               (len ? "0" : "4"),
               name.c_str(),
               ele_var->length_expr().c_str());
      ele_var->name = "dummy";

    /*
    else
    {
      snprintf(code, CODE_LEN, "%s + calc_%s_array_serialization_len()",
               (len ? "0" : "4"), name.c_str());
    }
    */
    return string(code);
  }
  virtual bool is_fixed_length()
  {
    return ((len && ele_var->is_fixed_length()) ? true : false);
  }
  virtual string helper_funcs()
  {
    ostringstream code;
    if (!len)
    {
      code << "  void set_" << name << "_size(uint32_t s)\n"
           << "  {\n    " << name << "_size = s;\n"
           << "    if (s <= " << name << "_alloc_size)\n      return;\n"
           << "    if (" << name << ")\n      delete[] " << name << ";\n"
           << "    if (s > 0)\n      " << name << " = new "
           << ele_var->cpp_type_name() << "[s];\n"
           << "    else\n      " << name << " = NULL;\n"
           << "    " << name << "_alloc_size = s;\n"
           << "  }\n";
      code << "  inline uint32_t get_" << name << "_size() const { return "
           << name << "_size; }\n";
    }
    else
    {
      char size_buf[100];
      snprintf(size_buf, sizeof(size_buf), "%d", len);
      code << "  inline uint32_t get_" << name << "_size() const { return "
           << size_buf << "; }\n";
    }
    if (!ele_var->is_fixed_length())
    {
      // e.g. arrays of strings, or arrays with structs with strings
      ele_var->name = name + string("[i]");
      code << "  uint32_t calc_" << name << "_array_serialization_len()\n"
           << "  {\n"
           << "    uint32_t l = 0;\n";
      if (!len)
        code << "    for (size_t i = 0; i < " << name << "_size; i++)\n";
      else
        code << "    for (size_t i = 0; i < " << len << "; i++)\n";
      code << "      l += " << ele_var->length_expr() << ";\n"
           << "    return l;\n  }\n";
    }
    // stl vector setters/getters
    code << "  void get_" << name << "_vec(std::vector<"
         << ele_var->cpp_type_name() << "> &v)\n"
         << "  {\n"
         << "    size_t vsize = ";
    if (len)
      code << len << ";\n";
    else
      code << "get_" << name << "_size();\n";
    code << "    v.clear();\n"
         << "    v.reserve(vsize);\n"
         << "    for (size_t i = 0; i < vsize; i++)\n"
         << "      v.push_back(" << name << "[i]);\n"
         << "  }\n";
    code << "  void set_" << name << "_vec(const std::vector<"
         << ele_var->cpp_type_name() << "> &v)\n"
         << "  {\n";
    if (!len)
    {
      code << "    set_" << name << "_size(v.size());\n"
           << "    for (size_t i = 0; i < v.size(); i++)\n";
    }
    else
    {
      code << "    for (size_t i = 0; i < v.size() && i < "
           << len << "; i++)\n";
    }
    code << "      " << name << "[i] = v[i];\n"
         << "  }\n";
    return code.str();
  }
  virtual string serialization_code()
  {
    // TODO: when handling arrays of fixed-length primitives, avoid
    // all the unnecessary function calls and blast the whole array
    // in with a memcpy
    ostringstream code;
    ele_var->name = "ele";

    // If length is known, just write the elements, else first write the length
    if (len)
    {
      code << "  (map nil #'(lambda (ele) "
           << ele_var->serialization_code() << ")" << name << ")";
    }
    
    else
    {
      //code << "    SROS_SERIALIZE_PRIMITIVE(write_ptr, " << name << "_size);\n"
           //<< "    for (size_t i = 0; i < " << name << "_size; i++)\n";
      ele_var->name = "ele";
      code << "(let ((__ros_arr_len (length " << name
           << ")))\n"
           << "    (write-byte (ldb (byte 8 0) __ros_arr_len) ostream)\n"
           << "    (write-byte (ldb (byte 8 8) __ros_arr_len) ostream)\n"
           << "    (write-byte (ldb (byte 8 16) __ros_arr_len) ostream)\n"
           << "    (write-byte (ldb (byte 8 24) __ros_arr_len) ostream))\n"
           << "  (map nil #'(lambda (ele) "
           << ele_var->serialization_code() << ")\n    " << name << ")";
      ele_var->name = "dummy";
    }

    


    /*
    else
    {
      code << "    for (size_t i = 0; i < " << len << "; i++)\n";
    }

    if(!msg_spec::is_primitive(eletype))
    {
      code << "      write_ptr = " << ele_var->name << ".serialize(write_ptr);\n";
    }
    else
    {
      code << "    {\n  " << ele_var->serialization_code() << "    }\n";
    }
    */

    return code.str();
  }
  virtual string deserialization_code()
  {
    // TODO: when handling arrays of fixed-length primitives, avoid
    // all the unnecessary function calls and blast the whole array
    // in with a memcpy
    ostringstream code;
    /*
    ele_var->name = name + string("[i]");
    if (!len)
      code << "    uint32_t __ros_" << name << "_len;\n"
           << "    SROS_DESERIALIZE_PRIMITIVE(read_ptr, __ros_" << name << "_len);\n"
           << "    set_" << name << "_size(__ros_" << name << "_len);\n"
           << "    for (size_t i = 0; i < " << name << "_size; i++)\n";
    else
      code << "    for (size_t i = 0; i < " << len << "; i++)\n";

    if(!msg_spec::is_primitive(eletype))
      code << "      read_ptr = " << ele_var->name << ".deserialize(read_ptr);\n";
    else
      code << "    {\n  " << ele_var->deserialization_code() << "    }\n";

    return code.str();
    */
    ele_var->name = string("(aref vals i)");

    if (len) {
      code << "(setf " << name << " (make-array " << len << "))\n"
           << "  (let ((vals " << name << "))\n"
           << "    (dotimes (i " << len << ")\n";
      if( !msg_spec::is_primitive(eletype) ) {
        code << "    (setf (aref vals i) (make-instance '" << lisp_eletype << "))\n";
      }
      code << ele_var->deserialization_code() << "))";
    }
      
    else {
      code << "(let ((__ros_arr_len 0))\n"
           << "    (setf (ldb (byte 8 0) __ros_arr_len) (read-byte istream))\n"
           << "    (setf (ldb (byte 8 8) __ros_arr_len) (read-byte istream))\n"
           << "    (setf (ldb (byte 8 16) __ros_arr_len) (read-byte istream))\n"
           << "    (setf (ldb (byte 8 24) __ros_arr_len) (read-byte istream))\n"
           << "    (setf " << name << " (make-array __ros_arr_len))\n"
           << "    (let ((vals " << name << "))\n"
           << "      (dotimes (i __ros_arr_len)\n";
      if( !msg_spec::is_primitive(eletype) ) {
        code << "        (setf (aref vals i) (make-instance '" << lisp_eletype << "))\n";
      }    
      code << ele_var->deserialization_code() << ")))";
    }
    return code.str();
  }
  virtual vector<msg_spec *> cpp_types(vector<msg_spec *> v)
  {
    return ele_var->cpp_types(v);
  }
};

class var_primitive : public msg_var
{
public:
  string type;
  var_primitive(const string &_type, const string &_name, msg_spec *_parent)
  : msg_var(_name, _parent), type(_type) { }
  virtual ~var_primitive() { }
  virtual string cpp_decl()
  {
    //return string("  ") + cpp_type_name() + string(" ") + name + string(";\n");
    string decl = string("(") + name +
            string("\n    :reader ") + name + string("-val") +
            string("\n    :initarg :") + name;
    string export_decl = name + string("-val");
    for(unsigned int i=0;i<export_decl.size();i++)
      export_decl[i] = toupper(export_decl[i]);
    g_accessors.push_back(export_decl);
    decl += string("\n    :type ") + lisp_primitive_type(type);
    if(is_integer(type))
      decl += string("\n    :initform 0");
    else if(is_bool(type))
      decl += string("\n    :initform nil");
    else if(is_float(type))
      decl += string("\n    :initform 0.0");
    else if(is_string(type))
      decl += string("\n    :initform \"\"");
    else if(is_time(type))
      decl += string("\n    :initform 0");
    decl += string(")");
    return decl;
  }
  virtual string cpp_type_name()
  {
    if (type == "char" || type == "uint8" || type=="bool")
      return "uint8_t";
    else if (type == "byte" || type == "int8")
      return "int8_t";
    else if (type == "uint16")
      return "uint16_t";
    else if (type == "int16")
      return "int16_t";
    else if (type == "uint32")
      return "uint32_t";
    else if (type == "int32")
      return "int32_t";
    else if (type == "uint64")
      return "uint64_t";
    else if (type == "int64")
      return "int64_t";
    else if (type == "float32")
      return "float";
    else if (type == "float64")
      return "double";
    else if (type == "string")
      return "std::string";
    else if (type == "time")
      return "ros::Time";
    else if (type == "duration")
      return "ros::Duration";
    else
      return string("\n#error woah! unhandled primitive type ") + type +
             string("\n");
  }
  virtual string length_expr()
  {
    if (type == "byte" || type == "char" || type == "uint8" || type == "int8" || type=="bool")
      return "1";
    else if (type == "uint16" || type == "int16")
      return "2";
    else if (type == "uint32" || type == "int32")
      return "4";
    else if (type == "uint64" || type == "int64")
      return "8";
    else if (type == "float32")
      return "4";
    else if (type == "float64")
      return "8";
    else if (type == "time" || type == "duration")
      return "8";
    else if (type == "string")
      return string("4 ") + string("(length ") + name +
              string(")");
    else
      return "\n#error woah! bogus length_expr in var_primitive\n";
  }
  virtual bool is_fixed_length()
  {
    if (type == "string")
      return false;
    else
      return true;
  }
  virtual vector<string> cpp_ctor_clauses()
  {
    if (type == "string" || type == "time" || type == "duration")
      return vector<string>();
    vector<string> c;
    c.push_back(name + "(0)");
    return c;
  }
  virtual vector<string> cpp_copy_ctor_initializers()
  {
    vector<string> v;
    v.push_back(name + string("(copy.") + name + string(")"));
    return v;
  }
  virtual string cpp_copy_ctor_code() { return string(); }
  virtual string cpp_assign_code()
  {
    return string("    ") + name + string(" = copy.") + name + string(";\n");
  }
  virtual string cpp_dtor_code() { return string(); }
  virtual string test_populate(const string &prefix, int indent = 0)
  {
    string indent_str;
    for (int i = 0; i < indent + 2; i++)
      indent_str += " ";

    if (type == "byte"    || type == "char"  ||
        type == "uint8"   || type == "int8"  ||
        type == "uint16"  || type == "int16" ||
        type == "uint32"  || type == "int32" ||
        type == "uint64"  || type == "int64" ||
        // type == "bool" || 
        // Commenting out because I don't think this will actually be called
        type == "float32" || type == "float64")
      return indent_str + prefix + string(".") + name + string(" = rand();\n");
    else if (type == "time" || type == "duration")
      return indent_str + prefix + "." + name + string(".sec = rand();\n") +
             indent_str + prefix + "." + name + string(".nsec = rand();\n");
    else if (type == "string")
      return indent_str + string("if (rand() % 2 != 0)\n") +
             indent_str + "  " + prefix + string(".") + name +
             string(" = \"blahblahblah\";\n");
    else
      return string("\n#error woah! bogus primitive type\n");
  }
  virtual string equals(const string &prefix, int indent = 0)
  {
    // don't compare the header timestamps, since they change
    // each time it's serialized
    if (name == "stamp")
      return string();
    string indent_str;
    for (int i = 0; i < indent; i++)
      indent_str += " ";
    if (prefix.length())
      return indent_str + string("  ok &= (") +
             string("a.") + prefix + string(".") + name + string(" == ") +
             string("b.") + prefix + string(".") + name + string(");\n");
    else
      return indent_str + string("  ok &= (a.") + name + string(" == ") +
             string("b.") + name + string(");\n");
  }
  virtual string helper_funcs()
  {
    return string();
  }
  virtual string serialization_code()
  {
    const uint32_t CODE_LEN = 4096;
    char code[CODE_LEN];
    if (type == "string")
    {
      /*
      string safe_name = name;
      for (int i = 0; i < safe_name.length(); i++)
        if (safe_name[i] == '[' || safe_name[i] == ']')
          safe_name[i] = '_';
      snprintf(code, CODE_LEN,
        "    unsigned __ros_%s_len = %s.length();\n" \
        "    SROS_SERIALIZE_PRIMITIVE(write_ptr, __ros_%s_len);\n" \
        "    SROS_SERIALIZE_BUFFER(write_ptr, %s.c_str(), __ros_%s_len);\n",
        safe_name.c_str(), name.c_str(), safe_name.c_str(),
        name.c_str(), safe_name.c_str());
        */
      snprintf(code, CODE_LEN,
               "(let ((__ros_str_len (length %s)))\n"
               "    (write-byte (ldb (byte 8 0) __ros_str_len) ostream)\n"
               "    (write-byte (ldb (byte 8 8) __ros_str_len) ostream)\n"
               "    (write-byte (ldb (byte 8 16) __ros_str_len) ostream)\n"
               "    (write-byte (ldb (byte 8 24) __ros_str_len) ostream))\n"
               "  (map nil #'(lambda (c) (write-byte (char-code c) ostream)) %s)",
               name.c_str(), name.c_str());
    }
    else if (type == "time" || type == "duration")
    {
      /*
      snprintf(code, CODE_LEN,
        "    SROS_SERIALIZE_PRIMITIVE(write_ptr, %s.sec);\n"
        "    SROS_SERIALIZE_PRIMITIVE(write_ptr, %s.nsec);\n",
        name.c_str(), name.c_str());
        */
      snprintf(code, CODE_LEN,
               "(let ((__sec (floor %s))\n"
               "        (__nsec (round (* 1e9 (- %s (floor %s))))))\n"
               "    (write-byte (ldb (byte 8 0) __sec) ostream)\n"
               "    (write-byte (ldb (byte 8 8) __sec) ostream)\n"
               "    (write-byte (ldb (byte 8 16) __sec) ostream)\n"
               "    (write-byte (ldb (byte 8 24) __sec) ostream)\n"
               "    (write-byte (ldb (byte 8 0) __nsec) ostream)\n"
               "    (write-byte (ldb (byte 8 8) __nsec) ostream)\n"
               "    (write-byte (ldb (byte 8 16) __nsec) ostream)\n"
               "    (write-byte (ldb (byte 8 24) __nsec) ostream))",
               name.c_str(), name.c_str(), name.c_str());
    }
    else
    {
      //snprintf(code, CODE_LEN,
        //"    SROS_SERIALIZE_PRIMITIVE(write_ptr, %s);\n", name.c_str());

      if (type == "char" || type == "uint8")
        snprintf(code, CODE_LEN, 
                 "  (write-byte (ldb (byte 8 0) %s) ostream)",
                 name.c_str());
      else if (type == "bool")
        snprintf(code, CODE_LEN,
                 "  (write-byte (ldb (byte 8 0) (if %s 1 0)) ostream)",
                 name.c_str());
      else if (type == "byte" || type == "int8")
        snprintf(code, CODE_LEN, 
                 "  (write-byte (ldb (byte 8 0) %s) ostream)",
                 name.c_str());
      else if (type == "uint16")
        snprintf(code, CODE_LEN,
                 "  (write-byte (ldb (byte 8 0) %s) ostream)\n"
                 "  (write-byte (ldb (byte 8 8) %s) ostream)",
                 name.c_str(), name.c_str());
      else if (type == "int16")
        snprintf(code, CODE_LEN,
                 "  (write-byte (ldb (byte 8 0) %s) ostream)\n"
                 "  (write-byte (ldb (byte 8 8) %s) ostream)",
                 name.c_str(), name.c_str());
      else if (type == "uint32")
        snprintf(code, CODE_LEN,
                 "  (write-byte (ldb (byte 8 0) %s) ostream)\n"
                 "  (write-byte (ldb (byte 8 8) %s) ostream)\n"
                 "  (write-byte (ldb (byte 8 16) %s) ostream)\n"
                 "  (write-byte (ldb (byte 8 24) %s) ostream)",
                 name.c_str(), name.c_str(), name.c_str(), name.c_str());
      else if (type == "int32")
        snprintf(code, CODE_LEN,
                 "  (write-byte (ldb (byte 8 0) %s) ostream)\n"
                 "  (write-byte (ldb (byte 8 8) %s) ostream)\n"
                 "  (write-byte (ldb (byte 8 16) %s) ostream)\n"
                 "  (write-byte (ldb (byte 8 24) %s) ostream)",
                 name.c_str(), name.c_str(), name.c_str(), name.c_str());
      else if (type == "uint64")
        snprintf(code, CODE_LEN,
                 "  (write-byte (ldb (byte 8 0) %s) ostream)\n"
                 "  (write-byte (ldb (byte 8 8) %s) ostream)\n"
                 "  (write-byte (ldb (byte 8 16) %s) ostream)\n"
                 "  (write-byte (ldb (byte 8 24) %s) ostream)\n"
                 "  (write-byte (ldb (byte 8 32) %s) ostream)\n"
                 "  (write-byte (ldb (byte 8 40) %s) ostream)\n"
                 "  (write-byte (ldb (byte 8 48) %s) ostream)\n"
                 "  (write-byte (ldb (byte 8 56) %s) ostream)",
                 name.c_str(), name.c_str(), name.c_str(), name.c_str(),
                 name.c_str(), name.c_str(), name.c_str(), name.c_str());
      else if (type == "int64")
        snprintf(code, CODE_LEN,
                 "  (write-byte (ldb (byte 8 0) %s) ostream)\n"
                 "  (write-byte (ldb (byte 8 8) %s) ostream)\n"
                 "  (write-byte (ldb (byte 8 16) %s) ostream)\n"
                 "  (write-byte (ldb (byte 8 24) %s) ostream)\n"
                 "  (write-byte (ldb (byte 8 32) %s) ostream)\n"
                 "  (write-byte (ldb (byte 8 40) %s) ostream)\n"
                 "  (write-byte (ldb (byte 8 48) %s) ostream)\n"
                 "  (write-byte (ldb (byte 8 56) %s) ostream)",
                 name.c_str(), name.c_str(), name.c_str(), name.c_str(),
                 name.c_str(), name.c_str(), name.c_str(), name.c_str());
      else if (type == "float32")
      {
        snprintf(code, CODE_LEN,
                 "(let ((bits (roslisp-utils:encode-single-float-bits %s)))\n"
                 "    (write-byte (ldb (byte 8 0) bits) ostream)\n"
                 "    (write-byte (ldb (byte 8 8) bits) ostream)\n"
                 "    (write-byte (ldb (byte 8 16) bits) ostream)\n"
                 "    (write-byte (ldb (byte 8 24) bits) ostream))",
                 name.c_str());
      }
      else if (type == "float64")
        snprintf(code, CODE_LEN,
                 "(let ((bits (roslisp-utils:encode-double-float-bits %s)))\n"
                 "    (write-byte (ldb (byte 8 0) bits) ostream)\n"
                 "    (write-byte (ldb (byte 8 8) bits) ostream)\n"
                 "    (write-byte (ldb (byte 8 16) bits) ostream)\n"
                 "    (write-byte (ldb (byte 8 24) bits) ostream)\n"
                 "    (write-byte (ldb (byte 8 32) bits) ostream)\n"
                 "    (write-byte (ldb (byte 8 40) bits) ostream)\n"
                 "    (write-byte (ldb (byte 8 48) bits) ostream)\n"
                 "    (write-byte (ldb (byte 8 56) bits) ostream))",
                 name.c_str());
    }

    return string(code);
  }
  virtual string deserialization_code()
  {
    const uint32_t CODE_LEN = 4096;
    char code[CODE_LEN];
    if (type == "string")
    {
      /*
      string safe_name = name;
      for (int i = 0; i < safe_name.length(); i++)
        if (safe_name[i] == '[' || safe_name[i] == ']')
          safe_name[i] = '_';

      snprintf(code, CODE_LEN,
        "    unsigned __ros_%s_len;\n" \
        "    SROS_DESERIALIZE_PRIMITIVE(read_ptr, __ros_%s_len);\n" \
        "    %s = std::string((const char *)read_ptr, __ros_%s_len);\n" \
        "    read_ptr += __ros_%s_len;\n",
        safe_name.c_str(), safe_name.c_str(), name.c_str(),
        safe_name.c_str(), safe_name.c_str());
        */
      snprintf(code, CODE_LEN,
               "(let ((__ros_str_len 0))\n"
               "    (setf (ldb (byte 8 0) __ros_str_len) (read-byte istream))\n"
               "    (setf (ldb (byte 8 8) __ros_str_len) (read-byte istream))\n"
               "    (setf (ldb (byte 8 16) __ros_str_len) (read-byte istream))\n"
               "    (setf (ldb (byte 8 24) __ros_str_len) (read-byte istream))\n"
               "    (setf %s (make-string __ros_str_len))\n"
               "    (dotimes (__ros_str_idx __ros_str_len msg)\n"
               "      (setf (char %s __ros_str_idx) (code-char (read-byte istream)))))",
               name.c_str(), name.c_str());

    }
    else if (type == "time" || type == "duration")
    {
      //snprintf(code, CODE_LEN,
        //"    SROS_DESERIALIZE_PRIMITIVE(read_ptr, %s.sec);\n"
        //"    SROS_DESERIALIZE_PRIMITIVE(read_ptr, %s.nsec);\n",
        //name.c_str(), name.c_str());
      snprintf(code, CODE_LEN,
               "(let ((__sec 0) (__nsec 0))\n"
               "    (setf (ldb (byte 8 0) __sec) (read-byte istream))\n"
               "    (setf (ldb (byte 8 8) __sec) (read-byte istream))\n"
               "    (setf (ldb (byte 8 16) __sec) (read-byte istream))\n"
               "    (setf (ldb (byte 8 24) __sec) (read-byte istream))\n"
               "    (setf (ldb (byte 8 0) __nsec) (read-byte istream))\n"
               "    (setf (ldb (byte 8 8) __nsec) (read-byte istream))\n"
               "    (setf (ldb (byte 8 16) __nsec) (read-byte istream))\n"
               "    (setf (ldb (byte 8 24) __nsec) (read-byte istream))\n"
               "    (setf %s (+ __sec (/ __nsec 1e9))))",
               name.c_str());
    }
    else
    {
      //snprintf(code, CODE_LEN,
        //"    sros_deserialize_primitive(read_ptr, %s);\n", name.c_str());


      if (type == "char" || type == "uint8")
        snprintf(code, CODE_LEN, 
                 "(setf (ldb (byte 8 0) %s) (read-byte istream))",
                 name.c_str());
      else if (type == "byte" || type == "int8")
        snprintf(code, CODE_LEN, 
                 "(setf (ldb (byte 8 0) %s) (read-byte istream))",
                 name.c_str());
      else if (type == "bool" || type == "bool")
        snprintf(code, CODE_LEN,
                 "(setf %s (not (zerop (read-byte istream))))",
                 name.c_str());
      else if (type == "uint16")
        snprintf(code, CODE_LEN,
                 "(setf (ldb (byte 8 0) %s) (read-byte istream))\n"
                 "  (setf (ldb (byte 8 8) %s) (read-byte istream))",
                 name.c_str(), name.c_str());
      else if (type == "int16")
        snprintf(code, CODE_LEN,
                 "(setf (ldb (byte 8 0) %s) (read-byte istream))\n"
                 "  (setf (ldb (byte 8 8) %s) (read-byte istream))",
                 name.c_str(), name.c_str());
      else if (type == "uint32")
        snprintf(code, CODE_LEN,
                 "(setf (ldb (byte 8 0) %s) (read-byte istream))\n"
                 "  (setf (ldb (byte 8 8) %s) (read-byte istream))\n"
                 "  (setf (ldb (byte 8 16) %s) (read-byte istream))\n"
                 "  (setf (ldb (byte 8 24) %s) (read-byte istream))",
                 name.c_str(), name.c_str(), name.c_str(), name.c_str());
      else if (type == "int32")
        snprintf(code, CODE_LEN,
                 "(setf (ldb (byte 8 0) %s) (read-byte istream))\n"
                 "  (setf (ldb (byte 8 8) %s) (read-byte istream))\n"
                 "  (setf (ldb (byte 8 16) %s) (read-byte istream))\n"
                 "  (setf (ldb (byte 8 24) %s) (read-byte istream))",
                 name.c_str(), name.c_str(), name.c_str(), name.c_str());
      else if (type == "uint64")
        snprintf(code, CODE_LEN,
                 "(setf (ldb (byte 8 0) %s) (read-byte istream))\n"
                 "  (setf (ldb (byte 8 8) %s) (read-byte istream))\n"
                 "  (setf (ldb (byte 8 16) %s) (read-byte istream))\n"
                 "  (setf (ldb (byte 8 24) %s) (read-byte istream))\n"
                 "  (setf (ldb (byte 8 32) %s) (read-byte istream))\n"
                 "  (setf (ldb (byte 8 40) %s) (read-byte istream))\n"
                 "  (setf (ldb (byte 8 48) %s) (read-byte istream))\n"
                 "  (setf (ldb (byte 8 56) %s) (read-byte istream))",
                 name.c_str(), name.c_str(), name.c_str(), name.c_str(),
                 name.c_str(), name.c_str(), name.c_str(), name.c_str());
      else if (type == "int64")
        snprintf(code, CODE_LEN,
                 "(setf (ldb (byte 8 0) %s) (read-byte istream))\n"
                 "  (setf (ldb (byte 8 8) %s) (read-byte istream))\n"
                 "  (setf (ldb (byte 8 16) %s) (read-byte istream))\n"
                 "  (setf (ldb (byte 8 24) %s) (read-byte istream))\n"
                 "  (setf (ldb (byte 8 32) %s) (read-byte istream))\n"
                 "  (setf (ldb (byte 8 40) %s) (read-byte istream))\n"
                 "  (setf (ldb (byte 8 48) %s) (read-byte istream))\n"
                 "  (setf (ldb (byte 8 56) %s) (read-byte istream))",
                 name.c_str(), name.c_str(), name.c_str(), name.c_str(),
                 name.c_str(), name.c_str(), name.c_str(), name.c_str());
      else if (type == "float32")
        snprintf(code, CODE_LEN,
                 "(let ((bits 0))\n"
                 "    (setf (ldb (byte 8 0) bits) (read-byte istream))\n"
                 "    (setf (ldb (byte 8 8) bits) (read-byte istream))\n"
                 "    (setf (ldb (byte 8 16) bits) (read-byte istream))\n"
                 "    (setf (ldb (byte 8 24) bits) (read-byte istream))\n"
                 "    (setf %s (roslisp-utils:decode-single-float-bits bits)))",
                 name.c_str());
      else if (type == "float64")
        snprintf(code, CODE_LEN,
                 "(let ((bits 0))\n"
                 "    (setf (ldb (byte 8 0) bits) (read-byte istream))\n"
                 "    (setf (ldb (byte 8 8) bits) (read-byte istream))\n"
                 "    (setf (ldb (byte 8 16) bits) (read-byte istream))\n"
                 "    (setf (ldb (byte 8 24) bits) (read-byte istream))\n"
                 "    (setf (ldb (byte 8 32) bits) (read-byte istream))\n"
                 "    (setf (ldb (byte 8 40) bits) (read-byte istream))\n"
                 "    (setf (ldb (byte 8 48) bits) (read-byte istream))\n"
                 "    (setf (ldb (byte 8 56) bits) (read-byte istream))\n"
                 "    (setf %s (roslisp-utils:decode-double-float-bits bits)))",
                 name.c_str());
      /*
       * todo: handle these types
      else if (type == "string")
        return "std::string";
      else if (type == "time")
        return "ros::time";
      else if (type == "duration")
        return "ros::duration";
        */
    }
    return string(code);
  }
  virtual vector<msg_spec *> cpp_types(vector<msg_spec *> v)
  {
    return v;
  }
};

class var_constant
{
public:
  string name, type, constant;
  var_constant(const string &_type, const string &_name, 
                const string &_constant)
  : name(_name), type(_type), constant(_constant) { }
  virtual ~var_constant() { }
};

msg_spec::msg_spec(const string &_spec_file, const string &_package,
                   const string &_spec_name, const string &_pkg_path,
                   bool is_filename, bool _is_root)
: spec_file(_spec_file), spec_name(_spec_name), package(_package),
  pkg_path(_pkg_path), is_root(_is_root)
{
  if (is_filename)
  {
    // parse it
    FILE *f = fopen(spec_file.c_str(), "r");
    if (!f)
      throw std::runtime_error("couldn't open spec file");

    if (is_root)
    {
      {
        // compute md5sum
        string cmd = string("`rospack find roslib`/scripts/gendeps --md5 ") + spec_file;
        FILE *md5pipe = popen(cmd.c_str(), "r");
        if (!md5pipe)
          throw std::runtime_error("couldn't launch md5sum in genmsg_cpp\n");
        char md5buf[PATH_MAX];
        if (!fgets(md5buf, PATH_MAX, md5pipe))
          throw std::runtime_error("couldn't read md5sum pipe in genmsg_cpp\n");
        char *md5str = strtok(md5buf, " \t\n");
        md5sum = string(md5str);
        // call pclose sometime
      }

      {
        std::stringstream ss;
        // compute concatenated definition
        string cmd = string("`rospack find roslib`/scripts/gendeps --cat ") + spec_file;
        FILE *catpipe = popen(cmd.c_str(), "r");
        if (!catpipe)
          throw std::runtime_error("couldn't launch gendeps in genmsg_cpp\n");
        char buf[1024];
        while (fgets(buf, 1024, catpipe))
        {
          std::string str(buf, 1024);
          ss << buf;
        }
        // call pclose sometime

        full_definition = ss.str();
      }
    }

    const int LINEBUF_LEN = 1024;
    char linebuf[LINEBUF_LEN];

    for (int linenum = 1; !feof(f); linenum++)
    {
      if (!fgets(linebuf, LINEBUF_LEN, f))
        break; // hit EOF
      process_line(linebuf, linenum); // no need for error checking b/c
                                      // they are all fatal
    }
    fclose(f);
  }
  else
  {
    vector<string> lines;
    string_split(string(spec_file), lines, "\n");
    for (size_t i = 0; i < lines.size(); i++)
    {
      lines[i] += "\n";
      char linebuf[1024];
      strncpy(linebuf, lines[i].c_str(), sizeof(linebuf)-1);
      process_line(linebuf, i+1);
      //printf("line = [%s]\n", lines[i].c_str());
    }
  }
}

/*
bool msg_spec::process_line(char *linebuf, int linenum)
{
  if (strlen(linebuf) == 0 || linebuf[0] == '#')
    return true;
  // see if the first non-whitespace character is a hash
  size_t i;
  for (i = 0; i < strlen(linebuf); i++)
    if (linebuf[i] != ' ' && linebuf[i] != '\t')
      break;
  if (i == strlen(linebuf) || linebuf[i] == '\n')
    return true; // this line was empty.
  if (linebuf[i] == '#')
    return true; // this line was a comment.
  char *token = strtok(linebuf, " \n");
  if (!token) // this should never happen due to checks above
  {
    char err_msg[1024];
    snprintf(err_msg, 1024, "couldn't parse a token out of spec file %s " \
             " on line %d", spec_file.c_str(), linenum);
    throw std::runtime_error(string(err_msg));
  }
  string type = string(token);
  token = strtok(NULL, " \n");
  if (!token)
  {
    printf("woah! on line %d of %s, there was only one token.\n",
           linenum, spec_file.c_str());
    printf("each line needs to have two tokens: the first is the type\n" \
           "and the second is the variable name.\n");
    exit(6);
  }
  string name = string(token);
  vars.push_back(make_var(type, name));
  return true;
}
*/

static string trim_whitespace(string str, const char *extra_ws_chars = "")
{
  string ws = " \t\r\n";
  ws += extra_ws_chars;
  size_t start = str.find_first_not_of(ws);
  if (start == string::npos)
    return string(); // nothing there but whitespace
  size_t end = str.find_first_of(ws, start);
  return str.substr(start, end - start);
}

bool msg_spec::process_line(char *linebuf, int linenum)
{
  if (strlen(linebuf) == 0 || linebuf[0] == '#')
    return true;
  // see if the first non-whitespace character is a hash
  size_t i;
  for (i = 0; i < strlen(linebuf); i++)
    if (linebuf[i] != ' ' && linebuf[i] != '\t')
      break;
  if (i == strlen(linebuf) || linebuf[i] == '\n')
    return true; // this line was empty.
  if (linebuf[i] == '#')
    return true; // this line was a comment.
  string linecopy(linebuf);
  char *token = strtok(linebuf, " \n\t");
  if (!token) // this should never happen due to checks above
  {
    char err_msg[1024];
    snprintf(err_msg, 1024, "couldn't parse a token out of spec file %s " \
             " on line %d", spec_file.c_str(), linenum);
    throw std::runtime_error(string(err_msg));
  }
  string name, type = string(token);
  bool constant_allowed = is_primitive(type) &&
                          type != string("time") &&
                          type != string("duration");
  size_t hash_pos   = linecopy.find('#');
  size_t equals_pos = linecopy.find('=');
  token = strtok(NULL, " \n\t=");
  if (!token)
  {
    printf("woah! on line %d of %s, there was only one token.\n",
           linenum, spec_file.c_str());
    printf("each line needs to have two tokens: the first is the type\n" \
           "and the second is the variable name.\n");
    exit(6);
  }
  name = string(token);
  // ignore the equals sign if it's after a hash
  if (equals_pos == string::npos ||
      (hash_pos != string::npos && equals_pos > hash_pos))
  {
    // this was a variable declaration. nothing more to parse; get out of here.
    vars.push_back(make_var(type, name));
    return true;
  }
  if (!constant_allowed)
  {
    printf("woah! constants are only allowed on primitive numeric types and "
           "strings.\n");
    exit(7);
  }
  // there is an equals sign in here, so it must be a constant declaration
  string constant = linecopy.substr(equals_pos+1);
  for (size_t line_terminator = constant.find_first_of("\r\n");
       line_terminator != string::npos;
       line_terminator = constant.find_first_of("\r\n"))
    constant = constant.erase(line_terminator, 1);
  // if it's not a string constant, trim the whitespace after the first token
  if (type != "string")
  {
    constant = trim_whitespace(constant, "#");
    //printf("nonstring constant = [%s]\n", constant.c_str());
  }
  constant_vars.push_back(new var_constant(type, name, constant));
  return true;
}

// TODO: migrate this into msg_spec
static bool is_integer(const string &type)
{
  vector<string> prims;
  prims.push_back("byte");
  prims.push_back("char");
  prims.push_back("uint8");
  prims.push_back("int8");
  prims.push_back("uint16");
  prims.push_back("int16");
  prims.push_back("uint32");
  prims.push_back("int32");
  prims.push_back("uint64");
  prims.push_back("int64");
  for (vector<string>::iterator i = prims.begin(); i != prims.end(); ++i)
    if (*i == type)
      return true;
  return false;
}

static bool is_time (const string& type)
{
  return (type == "duration") || (type == "time");
}

static bool is_string (const string& type)
{
  return (type=="string");
}

static bool is_bool(const string& type)
{
  return (type=="bool");
}    
  

// TODO: migrate this into msg_spec
static bool is_float(const string &type)
{
  vector<string> prims;
  prims.push_back("float32");
  prims.push_back("float64");
  for (vector<string>::iterator i = prims.begin(); i != prims.end(); ++i)
    if (*i == type)
      return true;
  return false;
}

bool msg_spec::is_primitive(const string &type)
{
  vector<string> prims;
  prims.push_back("byte");
  prims.push_back("char");
  prims.push_back("uint8");
  prims.push_back("int8");
  prims.push_back("bool");
  prims.push_back("uint16");
  prims.push_back("int16");
  prims.push_back("uint32");
  prims.push_back("int32");
  prims.push_back("uint64");
  prims.push_back("int64");
  prims.push_back("float32");
  prims.push_back("float64");
  prims.push_back("string");
  prims.push_back("time");
  prims.push_back("duration");
  for (vector<string>::iterator i = prims.begin(); i != prims.end(); ++i)
    if (*i == type)
      return true;
  return false;
}

bool msg_spec::is_array(const string &type)
{
  if (string::npos != type.find('['))
    return true;
  else
    return false;
}

bool g_loaded_package_lisp;

void msg_spec::emit_cpp_includes(FILE *f)
{
  assert(f);
  if(!g_loaded_package_lisp)
  {
    fprintf(f, "; Auto-generated. Do not edit!\n\n");
    // fprintf(f, "(roslisp:load-if-necessary \"%s/lisp/%s/_package.lisp\")\n", g_path.c_str(), g_pkg.c_str());
    g_loaded_package_lisp = true;
  }
  vector<msg_spec *> sub_specs;
  sub_specs = cpp_types(sub_specs);

  char fname[PATH_MAX];
  snprintf(fname, PATH_MAX, "%s/lisp/%s/.%s.asd-dep", g_path.c_str(), g_pkg.c_str(), spec_name.c_str());

  set<string> deps;
  read_depfile( fname, deps );
  for (vector<msg_spec *>::iterator i = sub_specs.begin();
         i != sub_specs.end(); ++i)
  {
      deps.insert( (*i)->package + string("-msg") );
  }
  write_depfile( fname, deps );
}

void msg_spec::emit_cpp_class(FILE *f, bool for_srv, const string &srv_name)
{
  assert(f);
  if (!for_srv)
  {
    emit_cpp_includes(f);
    //fprintf(f, "namespace %s\n{\n\n", package.c_str());
    fprintf(f, "\n");
    fprintf(f, "(in-package %s-msg)\n\n", g_pkg.c_str());
    fprintf(f, "\n");
  }

  //fprintf(f, "//! \\htmlinclude %s.msg.html\n\n",g_name.c_str());
  fprintf(f, ";//! \\htmlinclude %s.msg.html\n\n",g_name.c_str());
  //fprintf(f, "class %s : public ros::msg\n{\npublic:\n", g_name.c_str());
  // TODO: inherit from superclass?
  fprintf(f, "(defclass <%s> (ros-message)\n  (", g_name.c_str());

  bool header_present = false;
  for (vector<msg_var *>::iterator v = vars.begin(); v != vars.end(); ++v)
  {
    // pretty-printing
    if(v != vars.begin())
      fprintf(f, "\n   ");
    fprintf(f, "%s", (*v)->cpp_decl().c_str());
    if ((*v)->name == "header" && ((*v)->cpp_type_name().find("Header") != string::npos))
      header_present = true;
  }
  fprintf(f, ")\n");
  fprintf(f, ")\n");

  if(!constant_vars.empty())
  {
    fprintf(f, "(defmethod symbol-codes ((msg-type (eql '<%s>)))\n"
            "  \"Constants for message type '<%s>\"\n",
            g_name.c_str(), g_name.c_str());
    for(unsigned int i=0;i<constant_vars.size();i++)
    {
      fprintf(f, "%s(:%s . %s)%s\n",
              (i == 0) ? "  '(" : "    ",
              constant_vars[i]->name.c_str(),
              constant_vars[i]->constant.c_str(),
              (i == (constant_vars.size() - 1)) ? ")" : "");
    }
    fprintf(f, ")\n");
  }

  fprintf(f, "(defmethod serialize ((msg <%s>) ostream)\n"
             "  \"Serializes a message object of type '<%s>\"\n",
             g_name.c_str(), g_name.c_str());
  for (vector<msg_var *>::iterator v = vars.begin(); v != vars.end(); ++v)
  {
    string oldname = (*v)->name;
    (*v)->name = string("(slot-value msg '") + (*v)->name + string(")");
    fprintf(f,"  %s\n", (*v)->serialization_code().c_str());
    (*v)->name = oldname;
  }
  fprintf(f,")\n");

  fprintf(f, "(defmethod deserialize ((msg <%s>) istream)\n"
             "  \"Deserializes a message object of type '<%s>\"\n",
             g_name.c_str(), g_name.c_str());
  for (vector<msg_var *>::iterator v = vars.begin(); v != vars.end(); ++v)
  {
    string oldname = (*v)->name;
    (*v)->name = string("(slot-value msg '") + (*v)->name + string(")");
    fprintf(f,"  %s\n", (*v)->deserialization_code().c_str());
    (*v)->name = oldname;
  }
  fprintf(f,"  msg\n");
  fprintf(f,")\n");

  if(!for_srv)
    fprintf(f, "(defmethod ros-datatype ((msg (eql '<%s>)))\n"
            "  \"Returns string type for a message object of type '<%s>\"\n"
            "  \"%s/%s\")\n",
            g_name.c_str(), g_name.c_str(), 
            g_pkg.c_str(), g_name.c_str());
  else
    fprintf(f, "(defmethod ros-datatype ((msg (eql '<%s>)))\n"
            "  \"Returns string type for a service object of type '<%s>\"\n"
            "  \"%s/%s\")\n",
            g_name.c_str(),
            g_name.c_str(), 
            g_pkg.c_str(), srv_name.c_str());

  if (server_md5sum.length())
  {
    fprintf(f, "(defmethod md5sum ((type (eql '<%s>)))\n"
            "  \"Returns md5sum for a message object of type '<%s>\"\n"
            "  #x%s)\n",
            g_name.c_str(), g_name.c_str(), server_md5sum.c_str());
  }
  else
  {
    fprintf(f, "(defmethod md5sum ((type (eql '<%s>)))\n"
            "  \"Returns md5sum for a message object of type '<%s>\"\n"
            "  #x%s)\n",
            g_name.c_str(), g_name.c_str(), md5sum.c_str());
  }

  fprintf(f, 
          "(defmethod message-definition ((type (eql '<%s>)))\n"
          "  \"Returns full string definition for message of type '<%s>\"\n"
          "  (format nil \"",
          g_name.c_str(), g_name.c_str());
  vector<string> definition_lines;
  string_split(full_definition, definition_lines, "\n");
  vector<string>::iterator it = definition_lines.begin();
  vector<string>::iterator end = definition_lines.end();
  for (; it != end; ++it)
  {
    std::string& line = *it;

    // Escape bare \ and "
    size_t pos = line.find("\\");
    while (pos != std::string::npos)
    {
      line.insert(pos, "\\");

      pos = line.find("\\", pos + 2);
    }

    pos = line.find("\"");
    while (pos != std::string::npos)
    {
      line.insert(pos, "\\");

      pos = line.find("\"", pos + 2);
    }

    //fprintf(f, "    \"%s\\n\"\n", line.c_str());
    fprintf(f, "%s~%%", line.c_str());
  }
  fprintf(f, "\"))\n");

  fputs(serializationLength_func().c_str(), f);
  fputs(to_list_func().c_str(), f);

  string f2_basename;

  if(for_srv)
  {
    if(g_name.substr(g_name.size()-9) == string("-response"))
      f2_basename = g_name.substr(0, g_name.size()-9);
    else
      return;
  }
  else
  {
    f2_basename = g_name;
  }

  string f2name = g_path + string("/lisp/") + g_pkg + string("/_package_") + f2_basename + string(".lisp");
  FILE *f2 = fopen(f2name.c_str(), "w");
  if (!f2)
    throw std::runtime_error("couldn't write to file");
  if (for_srv)
  {
    fprintf(f2, "(in-package %s-srv)\n", g_pkg.c_str());
  }
  else 
  {
    fprintf(f2, "(in-package %s-msg)\n", g_pkg.c_str());
  }
  fprintf(f2, "(export '(");
  for(list<string>::iterator it = g_accessors.begin();
      it != g_accessors.end();
      ++it)
  {
    if(it != g_accessors.begin())
      fprintf(f2, "          ");
    fprintf(f2, "%s\n", (*it).c_str());
  }
  fprintf(f2, "))\n");
  fclose(f2);
}

string msg_spec::serializationLength_func()
{
  string s;
//  if (!is_fixed_length())
    //s += "  inline uint32_t serializationLength()\n  {\n";
  s += string("(defmethod serialization-length ((msg <") + g_name +
          string(">))\n");
//  else
//    s += "  static uint32_t s_serializationLength()\n  {\n";
  //s += "    unsigned l = 0;\n";
  s += "  (+ 0\n";
  for (vector<msg_var *>::iterator v = vars.begin(); v != vars.end(); ++v)
  {
    string oldname = (*v)->name;
    (*v)->name = string("(slot-value msg '") + (*v)->name + string(")");
    // Is it an array of non-primitives?
    // If so, then we need declare the dummy variable that
    // will be used to determine serialization length
    /*
    var_array* array_ptr = dynamic_cast<var_array*>(*v);
    if(array_ptr && !msg_spec::is_primitive(array_ptr->eletype))
      s += string("    {\n    ") + array_ptr->ele_var->cpp_decl() +
              string("  ");
    */
    //s += string("    l += ") + (*v)->length_expr() + string("; // ") +
      //(*v)->name + string("\n");
    s += string("     ") + (*v)->length_expr() + string("\n");
    /*
    if(array_ptr && !msg_spec::is_primitive(array_ptr->eletype))
      s += string("    }\n");
    */
    (*v)->name = oldname;
  }
  //s += "    return l;\n";
  //s += "  }\n";
  s += "))\n";
  return s;
}

string msg_spec::to_list_func()
{
  string s;
  s += string("(defmethod ros-message-to-list ((msg <") + g_name +
          string(">))\n");
  s += string("  \"Converts a ROS message object to a list\"\n");
  s += string("  (list '<") + g_name + string(">\n");
  for (vector<msg_var *>::iterator v = vars.begin(); v != vars.end(); ++v)
    s += string("    (cons ':") + (*v)->name + string(" (") + (*v)->name + string("-val") + string(" msg))\n");
  s += "))\n";
  return s;
}

bool msg_spec::is_fixed_length()
{
  for (vector<msg_var *>::iterator v = vars.begin(); v != vars.end(); ++v)
    if (!(*v)->is_fixed_length())
      return false;
  return true;
}

vector<msg_spec *> msg_spec::cpp_types(vector<msg_spec *> types)
{
  for (vector<msg_var *>::iterator v = vars.begin(); v != vars.end(); ++v)
    types = (*v)->cpp_types(types);
  return types;
}

string msg_spec::test_populate(const string &prefix, int indent)
{
  ostringstream code;
  for (vector<msg_var *>::iterator v = vars.begin(); v != vars.end(); ++v)
    code << (*v)->test_populate(prefix, indent);
  return code.str();
}

string msg_spec::equals(const string &prefix, int indent)
{
  ostringstream code;
  for (vector<msg_var *>::iterator v = vars.begin(); v != vars.end(); ++v)
    code << (*v)->equals(prefix, indent);
  return code.str();
}

msg_var *msg_spec::make_var(const string &type, const string &name)
{
  if (msg_spec::is_primitive(type))
    return new var_primitive(type, name, this);
  else if (msg_spec::is_array(type))
    return new var_array(type, name, this);
  else
    return new var_complex(type, name, this);
}

// Read and write dependencies file
void write_depfile( const char *filename, const set<string> &deps )
{
  FILE *dependencies_file;

  dependencies_file = fopen(filename, "w");
  if (!dependencies_file)
  {
      printf("woah! couldn't write to %s\n", filename);
      exit(7);
  }
  for( set<string>::iterator it=deps.begin();
       it != deps.end();
       it++ )
  {
      fprintf(dependencies_file, "%s\n", it->c_str() );
  }
  fclose( dependencies_file );
}

set<string> &read_depfile( const char *filename, set<string> &deps )
{
  FILE *dependencies_file;
  const int LINEBUF_LEN = 1024;
  char linebuf[LINEBUF_LEN];

  dependencies_file = fopen(filename, "r");
  if (!dependencies_file)
  {
      // Do nothing if file already exists.
      return deps;
  }
  while( !feof( dependencies_file )
      && fgets( linebuf, LINEBUF_LEN, dependencies_file ) )
  {
      deps.insert( string( linebuf ) );
  }
  return deps;
}<|MERGE_RESOLUTION|>--- conflicted
+++ resolved
@@ -160,11 +160,7 @@
     string decl = string("(") + name +
       string("\n    :reader ") + name + string("-val") +
       string("\n    :initarg :") + name +
-<<<<<<< HEAD
-      string("\n    :type <") + type_spec->spec_name.c_str() +
-=======
       string("\n    :type ") + package + string("-msg:<") + type_spec->spec_name.c_str() +
->>>>>>> 0145db4e
             //string("\n    :initform NIL)");
       string(">\n    :initform (make-instance '") + package +
       string("-msg:<") + type_spec->spec_name + string(">))");
