--- conflicted
+++ resolved
@@ -822,11 +822,7 @@
         for (; it != end; ++it) {
             std::string& line = *it;
 
-<<<<<<< HEAD
-            // Escape bare \ and " and '
-=======
             // Escape bare \ and "
->>>>>>> 836d71f7
             size_t pos = line.find("\\");
             while (pos != std::string::npos) {
                 line.insert(pos, "\\");
@@ -839,11 +835,7 @@
                 pos = line.find("\"", pos + 2);
             }
 
-<<<<<<< HEAD
-            fprintf(f, "    \"%s\\n\" ...\n", line.c_str());
-=======
             fprintf(f, "    '%s\\n' ...\n", line.c_str());
->>>>>>> 836d71f7
         }
         fprintf(f, "];\n\n");
     }
