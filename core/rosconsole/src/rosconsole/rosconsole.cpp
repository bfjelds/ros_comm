/*
 * Copyright (c) 2008, Willow Garage, Inc.
 * All rights reserved.
 *
 * Redistribution and use in source and binary forms, with or without
 * modification, are permitted provided that the following conditions are met:
 *
 *     * Redistributions of source code must retain the above copyright
 *       notice, this list of conditions and the following disclaimer.
 *     * Redistributions in binary form must reproduce the above copyright
 *       notice, this list of conditions and the following disclaimer in the
 *       documentation and/or other materials provided with the distribution.
 *     * Neither the name of the Willow Garage, Inc. nor the names of its
 *       contributors may be used to endorse or promote products derived from
 *       this software without specific prior written permission.
 *
 * THIS SOFTWARE IS PROVIDED BY THE COPYRIGHT HOLDERS AND CONTRIBUTORS "AS IS"
 * AND ANY EXPRESS OR IMPLIED WARRANTIES, INCLUDING, BUT NOT LIMITED TO, THE
 * IMPLIED WARRANTIES OF MERCHANTABILITY AND FITNESS FOR A PARTICULAR PURPOSE
 * ARE DISCLAIMED. IN NO EVENT SHALL THE COPYRIGHT OWNER OR CONTRIBUTORS BE
 * LIABLE FOR ANY DIRECT, INDIRECT, INCIDENTAL, SPECIAL, EXEMPLARY, OR
 * CONSEQUENTIAL DAMAGES (INCLUDING, BUT NOT LIMITED TO, PROCUREMENT OF
 * SUBSTITUTE GOODS OR SERVICES; LOSS OF USE, DATA, OR PROFITS; OR BUSINESS
 * INTERRUPTION) HOWEVER CAUSED AND ON ANY THEORY OF LIABILITY, WHETHER IN
 * CONTRACT, STRICT LIABILITY, OR TORT (INCLUDING NEGLIGENCE OR OTHERWISE)
 * ARISING IN ANY WAY OUT OF THE USE OF THIS SOFTWARE, EVEN IF ADVISED OF THE
 * POSSIBILITY OF SUCH DAMAGE.
 */

// Author: Josh Faust

#include "ros/console.h"
#include "ros/assert.h"
#include <ros/time.h>
#include "log4cxx/appenderskeleton.h"
#include "log4cxx/spi/loggingevent.h"
#include "log4cxx/level.h"
#include "log4cxx/propertyconfigurator.h"

#include <boost/thread.hpp>
#include <boost/shared_array.hpp>

#include <cstdarg>
#include <cstdlib>
#include <cstdio>
#include <memory>
#include <stdexcept>

namespace ros
{
namespace console
{

bool g_initialized = false;
boost::mutex g_init_mutex;

log4cxx::LevelPtr g_level_lookup[ levels::Count ] =
{
  log4cxx::Level::getDebug(),
  log4cxx::Level::getInfo(),
  log4cxx::Level::getWarn(),
  log4cxx::Level::getError(),
  log4cxx::Level::getFatal(),
};

#define COLOR_NORMAL "\033[0m"
#define COLOR_RED "\033[31m"
#define COLOR_GREEN "\033[32m"
#define COLOR_YELLOW "\033[33m"

<<<<<<< HEAD
class ROSConsoleStdioAppender : public log4cxx::AppenderSkeleton
=======
const char* g_format_string = "[${severity}] [${time}]: ${message}";

struct Token
{
  virtual std::string getString(const log4cxx::spi::LoggingEventPtr& event) = 0;
};
typedef boost::shared_ptr<Token> TokenPtr;
typedef std::vector<TokenPtr> V_Token;

typedef std::map<std::string, std::string> M_string;
M_string g_extra_fixed_tokens;

void setFixedFilterToken(const std::string& key, const std::string& val)
{
  g_extra_fixed_tokens[key] = val;
}

struct FixedToken : public Token
{
  FixedToken(const std::string& str)
  : str_(str)
  {}

  virtual std::string getString(const log4cxx::spi::LoggingEventPtr& event)
  {
    return str_.c_str();
  }

  std::string str_;
};

struct FixedMapToken : public Token
{
  FixedMapToken(const std::string& str)
  : str_(str)
  {}

  virtual std::string getString(const log4cxx::spi::LoggingEventPtr& event)
  {
    M_string::iterator it = g_extra_fixed_tokens.find(str_);
    if (it == g_extra_fixed_tokens.end())
    {
      return ("${" + str_ + "}").c_str();
    }

    return it->second.c_str();
  }

  std::string str_;
};

struct PlaceHolderToken : public Token
{
  virtual std::string getString(const log4cxx::spi::LoggingEventPtr& event)
  {
    return "PLACEHOLDER";
  }
};

struct SeverityToken : public Token
{
  virtual std::string getString(const log4cxx::spi::LoggingEventPtr& event)
  {
    if (event->getLevel() == log4cxx::Level::getFatal())
    {
      return "FATAL";
    }
    else if (event->getLevel() == log4cxx::Level::getError())
    {
      return "ERROR";
    }
    else if (event->getLevel() == log4cxx::Level::getWarn())
    {
      return " WARN";
    }
    else if (event->getLevel() == log4cxx::Level::getInfo())
    {
      return " INFO";
    }
    else if (event->getLevel() == log4cxx::Level::getDebug())
    {
      return "DEBUG";
    }

    return "UNKNO";
  }
};

struct MessageToken : public Token
{
  virtual std::string getString(const log4cxx::spi::LoggingEventPtr& event)
  {
    return event->getMessage().c_str();
  }
};

struct TimeToken : public Token
{
  virtual std::string getString(const log4cxx::spi::LoggingEventPtr& event)
  {
    std::stringstream ss;
    ss << ros::Time::now();
    return ss.str();
  }
};

struct ThreadToken : public Token
{
  virtual std::string getString(const log4cxx::spi::LoggingEventPtr& event)
  {
    std::stringstream ss;
    ss << boost::this_thread::get_id();
    return ss.str();
  }
};

struct LoggerToken : public Token
{
  virtual std::string getString(const log4cxx::spi::LoggingEventPtr& event)
  {
    return event->getLoggerName();
  }
};

struct FileToken : public Token
{
  virtual std::string getString(const log4cxx::spi::LoggingEventPtr& event)
  {
    return event->getLocationInformation().getFileName();
  }
};

struct FunctionToken : public Token
{
  virtual std::string getString(const log4cxx::spi::LoggingEventPtr& event)
  {
    return event->getLocationInformation().getMethodName();
  }
};

struct LineToken : public Token
{
  virtual std::string getString(const log4cxx::spi::LoggingEventPtr& event)
  {
    std::stringstream ss;
    ss << event->getLocationInformation().getLineNumber();
    return ss.str();
  }
};

TokenPtr createTokenFromType(const std::string& type)
{
  if (type == "severity")
  {
    return TokenPtr(new SeverityToken());
  }
  else if (type == "message")
  {
    return TokenPtr(new MessageToken());
  }
  else if (type == "time")
  {
    return TokenPtr(new TimeToken());
  }
  else if (type == "thread")
  {
    return TokenPtr(new ThreadToken());
  }
  else if (type == "logger")
  {
    return TokenPtr(new LoggerToken());
  }
  else if (type == "file")
  {
    return TokenPtr(new FileToken());
  }
  else if (type == "line")
  {
    return TokenPtr(new LineToken());
  }
  else if (type == "function")
  {
    return TokenPtr(new FunctionToken());
  }

  return TokenPtr(new FixedMapToken(type));
}

struct Formatter
>>>>>>> 266d3504
{
public:
  ~ROSConsoleStdioAppender()
  {
  }

protected:
  virtual void append(const log4cxx::spi::LoggingEventPtr& event, log4cxx::helpers::Pool& pool)
  {
    const char* color = NULL;
    const char* prefix = NULL;
    FILE* f = stdout;

    if (event->getLevel() == log4cxx::Level::getFatal())
    {
      color = COLOR_RED;
      prefix = "FATAL";
      f = stderr;
    }
    else if (event->getLevel() == log4cxx::Level::getError())
    {
      color = COLOR_RED;
      prefix = "ERROR";
      f = stderr;
    }
    else if (event->getLevel() == log4cxx::Level::getWarn())
    {
      color = COLOR_YELLOW;
      prefix = "WARN";
    }
    else if (event->getLevel() == log4cxx::Level::getInfo())
    {
      color = COLOR_NORMAL;
      prefix = "INFO";
    }
    else if (event->getLevel() == log4cxx::Level::getDebug())
    {
      color = COLOR_GREEN;
      prefix = "DEBUG";
    }

    ROS_ASSERT(color != NULL);
    ROS_ASSERT(prefix != NULL);

    std::stringstream ss;
    ss << ros::Time::now();
    fprintf(f, "%s[%5s] %s: %s%s\n", color, prefix, ss.str().c_str(), event->getMessage().c_str(), COLOR_NORMAL);
  }

  virtual void close()
  {
  }
  virtual bool requiresLayout() const
  {
    return false;
  }
};

/**
 * \brief For internal use only. Does the actual initialization of the rosconsole system.  Should only be called once.
 */
void do_initialize()
{
  // First load the default config file from ROS_ROOT/config/rosconsole.config
  const char* ros_root_cstr = getenv("ROS_ROOT");
  if (!ros_root_cstr)
  {
    fprintf(stderr, "ROS_ROOT is not set!  Using default rosconsole configuration values\n");

    log4cxx::LoggerPtr ros_logger = log4cxx::Logger::getLogger(ROSCONSOLE_ROOT_LOGGER_NAME);
    ros_logger->setLevel(log4cxx::Level::getInfo());

    log4cxx::LoggerPtr roscpp_superdebug = log4cxx::Logger::getLogger("ros.roscpp.superdebug");
    roscpp_superdebug->setLevel(log4cxx::Level::getWarn());
  }
  else
  {
    std::string config_file = std::string(ros_root_cstr) + "/config/rosconsole.config";
    log4cxx::PropertyConfigurator::configure(config_file);
    
    const char* config_file_cstr = getenv("ROSCONSOLE_CONFIG_FILE");
    if ( config_file_cstr )
    {
      config_file = config_file_cstr;
      
      log4cxx::PropertyConfigurator::configure(config_file);
    }
  }

  log4cxx::LoggerPtr logger = log4cxx::Logger::getLogger(ROSCONSOLE_ROOT_LOGGER_NAME);
  logger->addAppender(new ROSConsoleStdioAppender);
}

void initialize()
{
  boost::mutex::scoped_lock lock(g_init_mutex);

  if (!g_initialized)
  {
    do_initialize();
    g_initialized = true;
  }
}

#define INITIAL_BUFFER_SIZE 4096
static boost::mutex g_print_mutex;
static boost::shared_array<char> g_print_buffer(new char[INITIAL_BUFFER_SIZE]);
static int g_print_buffer_size = INITIAL_BUFFER_SIZE;
static boost::thread::id g_printing_thread_id;
void print(log4cxx::LoggerPtr& logger, const log4cxx::LevelPtr& level, const log4cxx::spi::LocationInfo& location,
    const char* fmt, ...)
{
  if (g_printing_thread_id == boost::this_thread::get_id())
  {
    fprintf(stderr, "Warning: recursive print statement has occurred.  Throwing out recursive print.\n");
    return;
  }

  boost::mutex::scoped_lock lock(g_print_mutex);

  g_printing_thread_id = boost::this_thread::get_id();

  va_list args;
  va_start(args, fmt);

  int total = vsnprintf(g_print_buffer.get(), g_print_buffer_size, fmt, args);
  if (total >= g_print_buffer_size)
  {
    va_end(args);
    va_start(args, fmt);

    g_print_buffer_size = total + 1;
    g_print_buffer.reset(new char[g_print_buffer_size]);

    vsnprintf(g_print_buffer.get(), g_print_buffer_size, fmt, args);
  }

  va_end(args);

  try
  {
  	logger->forcedLog(level, g_print_buffer.get(), location);
  }
  catch (std::exception& e)
  {
  	fprintf(stderr, "Caught exception while logging: [%s]\n", e.what());
  }

  g_printing_thread_id = boost::thread::id();
}

typedef std::vector<LogLocation*> V_LogLocation;
V_LogLocation g_log_locations;
boost::mutex g_locations_mutex;
void registerLogLocation(LogLocation* loc)
{
  boost::mutex::scoped_lock lock(g_locations_mutex);

  g_log_locations.push_back(loc);
}

void notifyLoggerLevelsChanged()
{
  boost::mutex::scoped_lock lock(g_locations_mutex);

  V_LogLocation::iterator it = g_log_locations.begin();
  V_LogLocation::iterator end = g_log_locations.end();
  for ( ; it != end; ++it )
  {
    LogLocation* loc = *it;
    loc->checkEnabled();
  }
}

class StaticInit
{
public:
  StaticInit()
  {
    ROSCONSOLE_AUTOINIT;
  }
};
StaticInit g_static_init;

} // namespace console
} // namespace ros<|MERGE_RESOLUTION|>--- conflicted
+++ resolved
@@ -39,11 +39,13 @@
 
 #include <boost/thread.hpp>
 #include <boost/shared_array.hpp>
+#include <boost/regex.hpp>
 
 #include <cstdarg>
 #include <cstdlib>
 #include <cstdio>
 #include <memory>
+#include <cstring>
 #include <stdexcept>
 
 namespace ros
@@ -68,9 +70,6 @@
 #define COLOR_GREEN "\033[32m"
 #define COLOR_YELLOW "\033[33m"
 
-<<<<<<< HEAD
-class ROSConsoleStdioAppender : public log4cxx::AppenderSkeleton
-=======
 const char* g_format_string = "[${severity}] [${time}]: ${message}";
 
 struct Token
@@ -260,7 +259,96 @@
 }
 
 struct Formatter
->>>>>>> 266d3504
+{
+  void init(const char* fmt)
+  {
+    format_ = fmt;
+
+    boost::regex e("\\$\\{([a-z|A-Z]+)\\}");
+    boost::match_results<std::string::const_iterator> results;
+    std::string::const_iterator start, end;
+    start = format_.begin();
+    end = format_.end();
+    bool matched_once = false;
+    std::string last_suffix;
+    while (boost::regex_search(start, end, results, e))
+    {
+#if 0
+      for (size_t i = 0; i < results.size(); ++i)
+      {
+        std::cout << i << "|" << results.prefix() << "|" <<  results[i] << "|" << results.suffix() << std::endl;
+      }
+#endif
+
+      std::string token = results[1];
+      last_suffix = results.suffix();
+      tokens_.push_back(TokenPtr(new FixedToken(results.prefix())));
+      tokens_.push_back(createTokenFromType(token));
+
+      start = results[0].second;
+      matched_once = true;
+    }
+
+    if (matched_once)
+    {
+      tokens_.push_back(TokenPtr(new FixedToken(last_suffix)));
+    }
+    else
+    {
+      tokens_.push_back(TokenPtr(new FixedToken(format_)));
+    }
+  }
+
+  void print(const log4cxx::spi::LoggingEventPtr& event)
+  {
+    const char* color = NULL;
+    FILE* f = stdout;
+
+    if (event->getLevel() == log4cxx::Level::getFatal())
+    {
+      color = COLOR_RED;
+      f = stderr;
+    }
+    else if (event->getLevel() == log4cxx::Level::getError())
+    {
+      color = COLOR_RED;
+      f = stderr;
+    }
+    else if (event->getLevel() == log4cxx::Level::getWarn())
+    {
+      color = COLOR_YELLOW;
+    }
+    else if (event->getLevel() == log4cxx::Level::getInfo())
+    {
+      color = COLOR_NORMAL;
+    }
+    else if (event->getLevel() == log4cxx::Level::getDebug())
+    {
+      color = COLOR_GREEN;
+    }
+
+    ROS_ASSERT(color != NULL);
+
+    std::stringstream ss;
+    ss << color;
+    V_Token::iterator it = tokens_.begin();
+    V_Token::iterator end = tokens_.end();
+    for (; it != end; ++it)
+    {
+      ss << (*it)->getString(event);
+    }
+    ss << COLOR_NORMAL;
+
+    fprintf(f, "%s\n", ss.str().c_str());
+  }
+
+  std::string format_;
+  V_Token tokens_;
+
+};
+Formatter g_formatter;
+
+class ROSConsoleStdioAppender : public log4cxx::AppenderSkeleton
 {
 public:
   ~ROSConsoleStdioAppender()
@@ -270,44 +358,7 @@
 protected:
   virtual void append(const log4cxx::spi::LoggingEventPtr& event, log4cxx::helpers::Pool& pool)
   {
-    const char* color = NULL;
-    const char* prefix = NULL;
-    FILE* f = stdout;
-
-    if (event->getLevel() == log4cxx::Level::getFatal())
-    {
-      color = COLOR_RED;
-      prefix = "FATAL";
-      f = stderr;
-    }
-    else if (event->getLevel() == log4cxx::Level::getError())
-    {
-      color = COLOR_RED;
-      prefix = "ERROR";
-      f = stderr;
-    }
-    else if (event->getLevel() == log4cxx::Level::getWarn())
-    {
-      color = COLOR_YELLOW;
-      prefix = "WARN";
-    }
-    else if (event->getLevel() == log4cxx::Level::getInfo())
-    {
-      color = COLOR_NORMAL;
-      prefix = "INFO";
-    }
-    else if (event->getLevel() == log4cxx::Level::getDebug())
-    {
-      color = COLOR_GREEN;
-      prefix = "DEBUG";
-    }
-
-    ROS_ASSERT(color != NULL);
-    ROS_ASSERT(prefix != NULL);
-
-    std::stringstream ss;
-    ss << ros::Time::now();
-    fprintf(f, "%s[%5s] %s: %s%s\n", color, prefix, ss.str().c_str(), event->getMessage().c_str(), COLOR_NORMAL);
+    g_formatter.print(event);
   }
 
   virtual void close()
@@ -350,6 +401,15 @@
     }
   }
 
+  // Check for the format string environment variable
+  const char* format_string = getenv("ROSCONSOLE_FORMAT");
+  if (format_string)
+  {
+    g_format_string = format_string;
+  }
+
+  g_formatter.init(g_format_string);
+
   log4cxx::LoggerPtr logger = log4cxx::Logger::getLogger(ROSCONSOLE_ROOT_LOGGER_NAME);
   logger->addAppender(new ROSConsoleStdioAppender);
 }
@@ -363,15 +423,54 @@
     do_initialize();
     g_initialized = true;
   }
+}
+
+void vformatToBuffer(boost::shared_array<char>& buffer, size_t& buffer_size, const char* fmt, va_list args)
+{
+  va_list arg_copy;
+  va_copy(arg_copy, args);
+  size_t total = vsnprintf(buffer.get(), buffer_size, fmt, args);
+  if (total >= buffer_size)
+  {
+    buffer_size = total + 1;
+    buffer.reset(new char[buffer_size]);
+
+    vsnprintf(buffer.get(), buffer_size, fmt, arg_copy);
+    va_end(arg_copy);
+  }
+}
+
+void formatToBuffer(boost::shared_array<char>& buffer, size_t& buffer_size, const char* fmt, ...)
+{
+  va_list args;
+  va_start(args, fmt);
+
+  vformatToBuffer(buffer, buffer_size, fmt, args);
+
+  va_end(args);
+}
+
+std::string formatToString(const char* fmt, ...)
+{
+  boost::shared_array<char> buffer;
+  size_t size = 0;
+
+  va_list args;
+  va_start(args, fmt);
+
+  vformatToBuffer(buffer, size, fmt, args);
+
+  va_end(args);
+
+  return std::string(buffer.get(), size);
 }
 
 #define INITIAL_BUFFER_SIZE 4096
 static boost::mutex g_print_mutex;
 static boost::shared_array<char> g_print_buffer(new char[INITIAL_BUFFER_SIZE]);
-static int g_print_buffer_size = INITIAL_BUFFER_SIZE;
+static size_t g_print_buffer_size = INITIAL_BUFFER_SIZE;
 static boost::thread::id g_printing_thread_id;
-void print(log4cxx::LoggerPtr& logger, const log4cxx::LevelPtr& level, const log4cxx::spi::LocationInfo& location,
-    const char* fmt, ...)
+void print(FilterBase* filter, log4cxx::Logger* logger, Level level, const char* file, int line, const char* function, const char* fmt, ...)
 {
   if (g_printing_thread_id == boost::this_thread::get_id())
   {
@@ -386,27 +485,99 @@
   va_list args;
   va_start(args, fmt);
 
-  int total = vsnprintf(g_print_buffer.get(), g_print_buffer_size, fmt, args);
-  if (total >= g_print_buffer_size)
-  {
-    va_end(args);
-    va_start(args, fmt);
-
-    g_print_buffer_size = total + 1;
-    g_print_buffer.reset(new char[g_print_buffer_size]);
-
-    vsnprintf(g_print_buffer.get(), g_print_buffer_size, fmt, args);
-  }
+  vformatToBuffer(g_print_buffer, g_print_buffer_size, fmt, args);
 
   va_end(args);
 
-  try
-  {
-  	logger->forcedLog(level, g_print_buffer.get(), location);
-  }
-  catch (std::exception& e)
-  {
-  	fprintf(stderr, "Caught exception while logging: [%s]\n", e.what());
+  log4cxx::LoggerPtr logger_ptr(logger);
+  bool enabled = true;
+
+  if (filter)
+  {
+    FilterParams params;
+    params.file = file;
+    params.function = function;
+    params.line = line;
+    params.level = level;
+    params.logger = logger_ptr;
+    params.message = g_print_buffer.get();
+    enabled = filter->isEnabled(params);
+    logger_ptr = params.logger;
+    level = params.level;
+
+    if (!params.out_message.empty())
+    {
+      size_t msg_size = params.out_message.size();
+      if (g_print_buffer_size <= msg_size)
+      {
+        g_print_buffer_size = msg_size + 1;
+        g_print_buffer.reset(new char[g_print_buffer_size]);
+      }
+
+      memcpy(g_print_buffer.get(), params.out_message.c_str(), msg_size + 1);
+    }
+  }
+
+  if (enabled)
+  {
+    try
+    {
+      logger_ptr->forcedLog(g_level_lookup[level], g_print_buffer.get(), log4cxx::spi::LocationInfo(file, function, line));
+    }
+    catch (std::exception& e)
+    {
+      fprintf(stderr, "Caught exception while logging: [%s]\n", e.what());
+    }
+  }
+
+  g_printing_thread_id = boost::thread::id();
+}
+
+void print(FilterBase* filter, log4cxx::Logger* logger, Level level, const std::stringstream& ss, const char* file, int line, const char* function)
+{
+  if (g_printing_thread_id == boost::this_thread::get_id())
+  {
+    fprintf(stderr, "Warning: recursive print statement has occurred.  Throwing out recursive print.\n");
+    return;
+  }
+
+  boost::mutex::scoped_lock lock(g_print_mutex);
+
+  g_printing_thread_id = boost::this_thread::get_id();
+
+  log4cxx::LoggerPtr logger_ptr(logger);
+  bool enabled = true;
+  std::string str = ss.str();
+
+  if (filter)
+  {
+    FilterParams params;
+    params.file = file;
+    params.function = function;
+    params.line = line;
+    params.level = level;
+    params.logger = logger_ptr;
+    params.message = g_print_buffer.get();
+    enabled = filter->isEnabled(params);
+    logger_ptr = params.logger;
+    level = params.level;
+
+    if (!params.out_message.empty())
+    {
+      str = params.out_message;
+    }
+  }
+
+  if (enabled)
+  {
+    try
+    {
+      logger->forcedLog(g_level_lookup[level], str, log4cxx::spi::LocationInfo(file, function, line));
+    }
+    catch (std::exception& e)
+    {
+      fprintf(stderr, "Caught exception while logging: [%s]\n", e.what());
+    }
   }
 
   g_printing_thread_id = boost::thread::id();
@@ -422,6 +593,42 @@
   g_log_locations.push_back(loc);
 }
 
+void checkLogLocationEnabledNoLock(LogLocation* loc)
+{
+  loc->logger_enabled_ = loc->logger_->isEnabledFor(g_level_lookup[loc->level_]);
+}
+
+void initializeLogLocation(LogLocation* loc, const std::string& name, Level level)
+{
+  boost::mutex::scoped_lock lock(g_locations_mutex);
+
+  if (loc->initialized_)
+  {
+    return;
+  }
+
+  loc->logger_ = &(*log4cxx::Logger::getLogger(name));
+  loc->level_ = level;
+
+  g_log_locations.push_back(loc);
+
+  checkLogLocationEnabledNoLock(loc);
+
+  loc->initialized_ = true;
+}
+
+void setLogLocationLevel(LogLocation* loc, Level level)
+{
+  boost::mutex::scoped_lock lock(g_locations_mutex);
+  loc->level_ = level;
+}
+
+void checkLogLocationEnabled(LogLocation* loc)
+{
+  boost::mutex::scoped_lock lock(g_locations_mutex);
+  checkLogLocationEnabledNoLock(loc);
+}
+
 void notifyLoggerLevelsChanged()
 {
   boost::mutex::scoped_lock lock(g_locations_mutex);
@@ -431,7 +638,7 @@
   for ( ; it != end; ++it )
   {
     LogLocation* loc = *it;
-    loc->checkEnabled();
+    checkLogLocationEnabledNoLock(loc);
   }
 }
 
